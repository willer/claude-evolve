#!/bin/bash

set -e

# Colors for output
GREEN='\033[0;32m'
YELLOW='\033[0;33m'
RED='\033[0;31m'
NC='\033[0m' # No Color

# Get script directory (resolve symlinks for global install)
SCRIPT_DIR="$(cd "$(dirname "$(readlink -f "${BASH_SOURCE[0]}" 2>/dev/null || echo "${BASH_SOURCE[0]}")")" && pwd)"
PROJECT_ROOT="$(dirname "$SCRIPT_DIR")"

# Get version from package.json
get_version() {
  # Try package.json in project root first
  if [[ -f "$PROJECT_ROOT/package.json" ]]; then
    grep '"version"' "$PROJECT_ROOT/package.json" | sed 's/.*"version": *"\([^"]*\)".*/\1/'
  # If not found, try npm list (for global installs)
  elif command -v npm >/dev/null 2>&1; then
    npm list -g claude-evolve --depth=0 2>/dev/null | grep claude-evolve | sed 's/.*@//' || echo "1.0.1"
  else
    echo "1.0.1"
  fi
}

# Function to check for updates and auto-update if needed
check_for_updates() {
  # Only check if we can reach npm registry quickly
  if timeout 2 npm view claude-evolve version >/dev/null 2>&1; then
    local current_version
    current_version=$(npm list -g claude-evolve --depth=0 2>/dev/null | grep claude-evolve | sed 's/.*@//' | sed 's/ ->.*//')
    local latest_version
    latest_version=$(timeout 2 npm view claude-evolve version 2>/dev/null)
    
    if [[ -n $current_version ]] && [[ -n $latest_version ]] && [[ $current_version != "$latest_version" ]]; then
      echo -e "${YELLOW}📦 Update available: claude-evolve $current_version → $latest_version${NC}"
      echo -e "${GREEN}🔄 Auto-updating claude-evolve...${NC}"
      
      # Attempt automatic update
      if npm update -g claude-evolve >/dev/null 2>&1; then
        echo -e "${GREEN}✅ Successfully updated to claude-evolve $latest_version${NC}"
        echo
      else
        echo -e "${YELLOW}⚠️  Auto-update failed. Please run manually: npm update -g claude-evolve${NC}"
        echo
      fi
    fi
  fi
}

show_help() {
  cat <<EOF
claude-evolve - AI-powered algorithm evolution tool

USAGE:
    claude-evolve [--working-dir=PATH] [COMMAND] [OPTIONS]

COMMANDS:
    setup              Initialize evolution workspace
    ideate             Generate new algorithm ideas
    run                Execute evolution candidates
    analyze            Analyze evolution results
    edit               Manage candidate statuses by generation
    status             Show evolution progress and current leader
    autostatus         Auto-updating status display (real-time)
    cleanup            Clean up unchanged algorithms and descendants
    cleanup-duplicates Alias for cleanup (deprecated)
    help               Show this help message

GLOBAL OPTIONS:
    --working-dir=PATH  Use alternate working directory (default: evolution/)
    -h, --help          Show help message
    -v, --version       Show version

EXAMPLES:
    claude-evolve setup
    claude-evolve ideate 5
    claude-evolve run --timeout 300
    claude-evolve analyze --open
    claude-evolve --working-dir=evolution-abc run

For more information, visit: https://github.com/anthropics/claude-evolve
EOF
}

show_menu() {
  echo -e "${GREEN}🧬 Claude Evolve - Algorithm Evolution Tool${NC}"
  echo
  echo "This tool helps you evolve algorithms using AI-powered mutations."
  echo
  echo "What would you like to do?"
  echo
  echo "  1) setup      - Initialize evolution workspace"
  echo "  2) ideate     - Generate new algorithm ideas"
  echo "  3) run        - Execute evolution candidates"
  echo "  4) analyze    - Analyze evolution results"
  echo "  5) edit       - Manage candidate statuses by generation"
  echo "  6) status     - Show evolution progress and current leader"
  echo "  7) autostatus - Auto-updating status display (real-time)"
  echo "  8) config     - Manage configuration settings"
  echo "  9) help       - Show help message"
  echo "  0) exit       - Exit"
  echo

  # Show workspace status
  echo "Current status:"
  [[ -d evolution ]] && echo "  ✓ evolution/ workspace exists" || echo "  ✗ evolution/ workspace missing"
  [[ -f evolution/BRIEF.md ]] && echo "  ✓ BRIEF.md exists" || echo "  ✗ BRIEF.md missing"
  [[ -f evolution/evolution.csv ]] && echo "  ✓ evolution.csv exists" || echo "  ✗ evolution.csv missing"
  echo
}

# Parse global options
WORKING_DIR=""
while [[ $# -gt 0 ]] && [[ "$1" =~ ^-- ]]; do
  case "$1" in
  --working-dir)
    if [[ -z ${2:-} ]]; then
      echo -e "${RED}[ERROR] --working-dir requires a directory path${NC}" >&2
      exit 1
    fi
    WORKING_DIR="$2"
    shift 2
    ;;
  --working-dir=*)
    WORKING_DIR="${1#*=}"
    shift
    ;;
  *)
    break
    ;;
  esac
done

<<<<<<< HEAD
# Auto-detect evolution workspace if no working dir specified
if [[ -z $WORKING_DIR ]]; then
  # Check if we're already in an evolution workspace directory
  # Look for key files that indicate this is an evolution workspace
  if [[ -f "evolution.csv" && (-f "algorithm.py" || -f "evaluator.py" || -f "BRIEF.md" || -f "config.yaml") ]]; then
    # We're in an evolution workspace, use current directory
    WORKING_DIR="."
    echo -e "${GREEN}✓ Detected evolution workspace in current directory${NC}"
  fi
=======
# Auto-detect config.yaml in current directory if --working-dir not specified
if [[ -z $WORKING_DIR ]] && [[ -f "config.yaml" ]]; then
  WORKING_DIR="."
>>>>>>> 1467f158
fi

# Export config file path for subcommands
if [[ -n $WORKING_DIR ]]; then
  # Remove trailing slash if present
  WORKING_DIR="${WORKING_DIR%/}"
  export CLAUDE_EVOLVE_CONFIG="$WORKING_DIR/config.yaml"
fi

# Check for updates (quick, non-blocking)
check_for_updates

# Main logic
if [[ $# -eq 0 ]]; then
  show_menu
  read -r -p "Enter your choice (1-9, 0): " choice

  case $choice in
  1) exec "$SCRIPT_DIR/claude-evolve-setup" ;;
  2) exec "$SCRIPT_DIR/claude-evolve-ideate" ;;
  3) exec "$SCRIPT_DIR/claude-evolve-run" ;;
  4) exec "$SCRIPT_DIR/claude-evolve-analyze" ;;
  5) exec "$SCRIPT_DIR/claude-evolve-edit" ;;
  6) exec "$SCRIPT_DIR/claude-evolve-status" ;;
  7) exec "$SCRIPT_DIR/claude-evolve-autostatus" ;;
  8) exec "$SCRIPT_DIR/claude-evolve-config" ;;
  9) show_help ;;
  0)
    echo "Goodbye!"
    exit 0
    ;;
  *)
    echo -e "${RED}Invalid choice. Please select 1-9 or 0.${NC}"
    exit 1
    ;;
  esac
fi

case "${1:-}" in
-h | --help | help)
  show_help
  ;;
-v | --version)
  echo "claude-evolve v$(get_version)"
  ;;
setup)
  shift
  exec "$SCRIPT_DIR/claude-evolve-setup" "$@"
  ;;
ideate)
  shift
  exec "$SCRIPT_DIR/claude-evolve-ideate" "$@"
  ;;
run)
  shift
  exec "$SCRIPT_DIR/claude-evolve-run" "$@"
  ;;
analyze)
  shift
  exec "$SCRIPT_DIR/claude-evolve-analyze" "$@"
  ;;
edit)
  shift
  exec "$SCRIPT_DIR/claude-evolve-edit" "$@"
  ;;
status)
  shift
  exec "$SCRIPT_DIR/claude-evolve-status" "$@"
  ;;
autostatus)
  shift
  exec "$SCRIPT_DIR/claude-evolve-autostatus" "$@"
  ;;
cleanup-duplicates|cleanup)
  shift
  exec "$SCRIPT_DIR/claude-evolve-cleanup" "$@"
  ;;
config)
  shift
  exec "$SCRIPT_DIR/claude-evolve-config" "$@"
  ;;
*)
  echo "Unknown command: ${1:-}"
  echo
  show_help
  exit 1
  ;;
esac<|MERGE_RESOLUTION|>--- conflicted
+++ resolved
@@ -134,21 +134,9 @@
   esac
 done
 
-<<<<<<< HEAD
-# Auto-detect evolution workspace if no working dir specified
-if [[ -z $WORKING_DIR ]]; then
-  # Check if we're already in an evolution workspace directory
-  # Look for key files that indicate this is an evolution workspace
-  if [[ -f "evolution.csv" && (-f "algorithm.py" || -f "evaluator.py" || -f "BRIEF.md" || -f "config.yaml") ]]; then
-    # We're in an evolution workspace, use current directory
-    WORKING_DIR="."
-    echo -e "${GREEN}✓ Detected evolution workspace in current directory${NC}"
-  fi
-=======
 # Auto-detect config.yaml in current directory if --working-dir not specified
 if [[ -z $WORKING_DIR ]] && [[ -f "config.yaml" ]]; then
   WORKING_DIR="."
->>>>>>> 1467f158
 fi
 
 # Export config file path for subcommands
